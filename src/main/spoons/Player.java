import java.io.BufferedWriter;
import java.io.File;
import java.io.FileWriter;
import java.io.IOException;
import java.util.ArrayList;
import java.util.List;


/**
 * Represents a player in the card game.
 * Each player has a unique ID, a hand of cards, preferences, and interacts with adjacent decks.
 */
public class Player {

    /** Unique identifier for the player. */
    private final int playerId;

    /** Collection of cards representing the player's hand. */
    private final List<Card> hand;

    /** The card denomination the player prioritizes (based on their ID). */
    private int preferredDenomination;

    /** Reference to the deck from which the player draws cards. */
    private final Deck leftDeck;

    /** Reference to the deck where the player discards cards. */
    private final Deck rightDeck;

    /** The player’s log file for recording actions (e.g., player1_output.txt). */
    private final File playerFile;

    /** Flag to indicate whether the game is still active. */
    private volatile boolean gameInProgress;

    /**
     * Constructor for the Player class.
     *
     * @param playerId              Unique identifier for the player.
     * @param preferredDenomination Preferred card denomination for the player.
     * @param leftDeck              Reference to the deck the player draws from.
     * @param rightDeck             Reference to the deck the player discards to.
     */
    public Player(int playerId, int preferredDenomination, Deck leftDeck, Deck rightDeck) {
        // checks if left or right deck is null and throws an error in that case.
        if (leftDeck == null || rightDeck == null) {
            throw new NullPointerException();
        }

        this.playerId = playerId;
        this.hand = new ArrayList<>();
        this.preferredDenomination = preferredDenomination;
        this.leftDeck = leftDeck;
        this.rightDeck = rightDeck;
        this.playerFile = new File("player" + playerId + "_output.txt");
        this.gameInProgress = true;
        initializeLogFile();
    }

    /**
     * Initializes the log file for the player.
     * Creates a new file and writes the initial header information.
     */
    public void initializeLogFile() {
        try (BufferedWriter writer = new BufferedWriter(new FileWriter(playerFile))) {
            writer.write("Player " + playerId + " initial hand: " + handToString() + "\n");
        } catch (IOException e) {
            System.err.println("Error initializing log file for player " + playerId);
        }
    }

    /**
     * Executes the player's turn by drawing, discarding, and logging actions.
     */
    public void playTurn() {
        while (gameInProgress) {
            synchronized (this) {
                if (isWinningCondition()) {
                    writeToFile("Player " + playerId + " wins with hand: " + handToString() + "\n");
                    gameInProgress = false; // End the game
                    return;
                }

                try {
                    // Draw a card
                    Card drawnCard = leftDeck.drawCard();
                    hand.add(drawnCard);
                    writeToFile("Player " + playerId + " draws a " + drawnCard.getValue() + " from deck " + leftDeck.getDeckId() + "\n");

                    // Discard a card
                    Card discardedCard = discardCard();
                    rightDeck.addCard(discardedCard);
                    writeToFile("Player " + playerId + " discards a " + discardedCard.getValue() + " to deck " + rightDeck.getDeckId() + "\n");

                    // Log the updated hand
                    writeToFile("Player " + playerId + " current hand is " + handToString() + "\n");
                } catch (Exception e) {
                    System.err.println("Error during player " + playerId + "'s turn: " + e.getMessage());
                }
            }

            try {
                Thread.sleep(100); // Simulate turn delay
            } catch (InterruptedException e) {
                Thread.currentThread().interrupt();
            }
        }
    }

    /**
     * Checks if the player's hand contains four cards of the same value.
     *
     * @return True if the player meets the winning condition, false otherwise.
     */
    public boolean isWinningCondition() {
        int[] cardCounts = new int[100]; // Assuming card values are 0–99
        for (Card card : hand) {
            cardCounts[card.getValue()]++;
            if (cardCounts[card.getValue()] == 4) {
                return true;
            }
        }
        return false;
    }

    /**
     * Writes a message to the player's log file.
     *
     * @param message The message to be written.
     */
    public void writeToFile(String message) {
        try (BufferedWriter writer = new BufferedWriter(new FileWriter(playerFile, true))) {
            writer.write(message);
        } catch (IOException e) {
            System.err.println("Error writing to log file for player " + playerId);
        }
    }

    /**
     * Receives a card and adds it to the player's hand.
     *
     * @param card The card to be added.
     */
    public void receiveCard(Card card) {
        hand.add(card);
    }

    /**
     * Removes a card from the player's hand based on the strategy and returns it.
     *
     * @return The card to be discarded.
     */
    public Card discardCard() {
<<<<<<< HEAD
        if (hand.isEmpty()) {
            throw new IllegalStateException("Cannot discard from an empty hand");
        };

        for (Card card : hand) {
            if (card.getValue() != preferredDenomination) {
                hand.remove(card);
                return card;
=======
        for (int i = 0; i < hand.size(); i++) {
            if (hand.get(i).getValue() != preferredDenomination) {
                return hand.remove(i); // Remove and return the first non-preferred card
>>>>>>> 07c434f8
            }
        }
        // Fallback: Discard the first card if all match the preferred denomination
        return hand.remove(0);
    }

    /**
     * Converts the player's hand to a string representation.
     *
     * @return A string representation of the player's hand.
     */
    private String handToString() {
        StringBuilder sb = new StringBuilder();
        for (Card card : hand) {
            sb.append(card.getValue()).append(" ");
        }
        return sb.toString().trim();
    }

    /**
     * Signals the player that the game has ended.
     */
    public void endGame() {
        synchronized (this) {
            this.gameInProgress = false;
        }
    }

    /**
     * Getter for the player ID.
     *
     * @return The player's unique ID.
     */
    public int getPlayerId() {
        return playerId;
    }

    /**
     * Getter for the preferred denomination.
     *
     * @return The player's preferred denomination.
     */
    public  int getPreferredDenomination(){
        return preferredDenomination;
    }

    public  Deck getLeftDeck(){
        return leftDeck;
    }

    public  Deck getRightDeck(){
        return rightDeck;
    }

    public  List<Card> getHand(){
        return hand;
    }

    public void setPreferredDenomination(int newPreferredDenomination) {
        this.preferredDenomination = newPreferredDenomination;
    }
}<|MERGE_RESOLUTION|>--- conflicted
+++ resolved
@@ -1,3 +1,4 @@
+
 import java.io.BufferedWriter;
 import java.io.File;
 import java.io.FileWriter;
@@ -5,41 +6,54 @@
 import java.util.ArrayList;
 import java.util.List;
 
-
 /**
- * Represents a player in the card game.
- * Each player has a unique ID, a hand of cards, preferences, and interacts with adjacent decks.
+ * Represents a player in the card game. Each player has a unique ID, a hand of
+ * cards, preferences, and interacts with adjacent decks.
  */
 public class Player {
 
-    /** Unique identifier for the player. */
+    /**
+     * Unique identifier for the player.
+     */
     private final int playerId;
 
-    /** Collection of cards representing the player's hand. */
+    /**
+     * Collection of cards representing the player's hand.
+     */
     private final List<Card> hand;
 
-    /** The card denomination the player prioritizes (based on their ID). */
+    /**
+     * The card denomination the player prioritizes (based on their ID).
+     */
     private int preferredDenomination;
 
-    /** Reference to the deck from which the player draws cards. */
+    /**
+     * Reference to the deck from which the player draws cards.
+     */
     private final Deck leftDeck;
 
-    /** Reference to the deck where the player discards cards. */
+    /**
+     * Reference to the deck where the player discards cards.
+     */
     private final Deck rightDeck;
 
-    /** The player’s log file for recording actions (e.g., player1_output.txt). */
+    /**
+     * The player’s log file for recording actions (e.g., player1_output.txt).
+     */
     private final File playerFile;
 
-    /** Flag to indicate whether the game is still active. */
+    /**
+     * Flag to indicate whether the game is still active.
+     */
     private volatile boolean gameInProgress;
 
     /**
      * Constructor for the Player class.
      *
-     * @param playerId              Unique identifier for the player.
+     * @param playerId Unique identifier for the player.
      * @param preferredDenomination Preferred card denomination for the player.
-     * @param leftDeck              Reference to the deck the player draws from.
-     * @param rightDeck             Reference to the deck the player discards to.
+     * @param leftDeck Reference to the deck the player draws from.
+     * @param rightDeck Reference to the deck the player discards to.
      */
     public Player(int playerId, int preferredDenomination, Deck leftDeck, Deck rightDeck) {
         // checks if left or right deck is null and throws an error in that case.
@@ -58,8 +72,8 @@
     }
 
     /**
-     * Initializes the log file for the player.
-     * Creates a new file and writes the initial header information.
+     * Initializes the log file for the player. Creates a new file and writes
+     * the initial header information.
      */
     public void initializeLogFile() {
         try (BufferedWriter writer = new BufferedWriter(new FileWriter(playerFile))) {
@@ -146,25 +160,21 @@
     }
 
     /**
-     * Removes a card from the player's hand based on the strategy and returns it.
+     * Removes a card from the player's hand based on the strategy and returns
+     * it.
      *
      * @return The card to be discarded.
      */
     public Card discardCard() {
-<<<<<<< HEAD
+         << << << < HEAD
         if (hand.isEmpty()) {
             throw new IllegalStateException("Cannot discard from an empty hand");
         };
 
-        for (Card card : hand) {
-            if (card.getValue() != preferredDenomination) {
-                hand.remove(card);
-                return card;
-=======
         for (int i = 0; i < hand.size(); i++) {
             if (hand.get(i).getValue() != preferredDenomination) {
                 return hand.remove(i); // Remove and return the first non-preferred card
->>>>>>> 07c434f8
+                 >>> >>> > 07c434f8bc7ff45d5b94ac1b469c837df4f3644b
             }
         }
         // Fallback: Discard the first card if all match the preferred denomination
@@ -207,19 +217,19 @@
      *
      * @return The player's preferred denomination.
      */
-    public  int getPreferredDenomination(){
+    public int getPreferredDenomination() {
         return preferredDenomination;
     }
 
-    public  Deck getLeftDeck(){
+    public Deck getLeftDeck() {
         return leftDeck;
     }
 
-    public  Deck getRightDeck(){
+    public Deck getRightDeck() {
         return rightDeck;
     }
 
-    public  List<Card> getHand(){
+    public List<Card> getHand() {
         return hand;
     }
 
