--- conflicted
+++ resolved
@@ -167,11 +167,7 @@
 
         // Verify that no player has won the game
         boolean anyPlayerWon = game.getPlayers().stream().anyMatch(Player::isWinningCondition);
-<<<<<<< HEAD
-        assertFalse(anyPlayerWon);
-=======
         assertFalse(anyPlayerWon, "No player should win after the game ends in a draw.");
->>>>>>> 16484fe0
     }
 
     /**
